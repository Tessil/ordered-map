#define BOOST_TEST_DYN_LINK

#include <boost/test/unit_test.hpp>
#include <boost/mpl/list.hpp>
#include "ordered_map.h"
#include "utils.h"

BOOST_AUTO_TEST_SUITE(test_ordered_map)


using test_types = boost::mpl::list<tsl::ordered_map<int64_t, int64_t>, 
                                    tsl::ordered_map<int64_t, int64_t, std::hash<int64_t>, std::equal_to<int64_t>, 
                                                     std::allocator<std::pair<int64_t, int64_t>>, 
                                                     std::deque<std::pair<int64_t, int64_t>>>, 
                                    tsl::ordered_map<int64_t, int64_t, std::hash<int64_t>, std::equal_to<int64_t>, 
                                                     std::allocator<std::pair<int64_t, int64_t>>, 
                                                     std::vector<std::pair<int64_t, int64_t>>>,
                                    tsl::ordered_map<int64_t, int64_t, mod_hash<9>>,
                                    tsl::ordered_map<std::string, self_reference_member_test, mod_hash<9>>,
                                    tsl::ordered_map<move_only_test, move_only_test, mod_hash<9>>,
                                    tsl::ordered_map<self_reference_member_test, self_reference_member_test, mod_hash<9>>
                                    >;

/**
 * insert
 */
BOOST_AUTO_TEST_CASE_TEMPLATE(test_insert, HMap, test_types) {
    // insert x values, insert them again, check values through find, check order through iterator
    using key_t = typename HMap::key_type; using value_t = typename HMap:: mapped_type;
    
    const size_t nb_values = 1000;
    
    HMap map;
    typename HMap::iterator it;
    bool inserted;
    
    for(size_t i = 0; i < nb_values; i++) {
        const size_t insert_val = (i%2 == 0)?i:nb_values + i;
        std::tie(it, inserted) = map.insert({utils::get_key<key_t>(insert_val), utils::get_value<value_t>(insert_val)});
        
        BOOST_CHECK_EQUAL(it->first, utils::get_key<key_t>(insert_val));
        BOOST_CHECK_EQUAL(it->second, utils::get_value<value_t>(insert_val));
        BOOST_CHECK(inserted);
    }
    BOOST_CHECK_EQUAL(map.size(), nb_values);
    
    for(size_t i = 0; i < nb_values; i++) {
        const size_t insert_val = (i%2 == 0)?i:nb_values + i;
        std::tie(it, inserted) = map.insert({utils::get_key<key_t>(insert_val), utils::get_value<value_t>(insert_val)});
        
        BOOST_CHECK_EQUAL(it->first, utils::get_key<key_t>(insert_val));
        BOOST_CHECK_EQUAL(it->second, utils::get_value<value_t>(insert_val));
        BOOST_CHECK(!inserted);
    }
    BOOST_CHECK_EQUAL(map.size(), nb_values);
    
    for(size_t i = 0; i < nb_values; i++) {
        const size_t insert_val = (i%2 == 0)?i:nb_values + i;
        it = map.find(utils::get_key<key_t>(insert_val));
        
        BOOST_CHECK_EQUAL(it->first, utils::get_key<key_t>(insert_val));
        BOOST_CHECK_EQUAL(it->second, utils::get_value<value_t>(insert_val));
    }
    
    std::size_t i = 0;
    for(const auto& key_value: map) {
        const size_t insert_val = (i%2 == 0)?i:nb_values + i;
        
        BOOST_CHECK_EQUAL(key_value.first, utils::get_key<key_t>(insert_val));
        BOOST_CHECK_EQUAL(key_value.second, utils::get_value<value_t>(insert_val));
        
        i++;
    }
}

BOOST_AUTO_TEST_CASE(test_range_insert) {
    const int nb_values = 1000;
    std::vector<std::pair<int, int>> values;
    for(int i = 0; i < nb_values; i++) {
        values.push_back(std::make_pair(i, i+1));
    }
    
    
    tsl::ordered_map<int, int> map = {{-1, 0}, {-2, 0}};
    map.insert(std::next(values.begin(), 10), std::prev(values.end(), 5));
    
    BOOST_CHECK_EQUAL(map.size(), 987);
    
    BOOST_CHECK_EQUAL(map.values_container()[0].first, -1);
    BOOST_CHECK_EQUAL(map.values_container()[0].second, 0);
    
    BOOST_CHECK_EQUAL(map.values_container()[1].first, -2);
    BOOST_CHECK_EQUAL(map.values_container()[1].second, 0);
    
    for(int i = 10; i < nb_values - 5; i++) {
        BOOST_CHECK_EQUAL(map.values_container()[i-8].first, i);
        BOOST_CHECK_EQUAL(map.values_container()[i-8].second, i+1);
    }
    
}


BOOST_AUTO_TEST_CASE(test_insert_with_hint) {
    tsl::ordered_map<int, int> map{{1, 0}, {2, 1}, {3, 2}};
    BOOST_CHECK(map.insert(map.find(2), std::make_pair(3, 4)) == map.find(3));
    BOOST_CHECK(map.insert(map.find(2), std::make_pair(2, 4)) == map.find(2));
    BOOST_CHECK(map.insert(map.find(10), std::make_pair(2, 4)) == map.find(2));
    
    BOOST_CHECK_EQUAL(map.size(), 3);
    BOOST_CHECK_EQUAL(map.insert(map.find(10), std::make_pair(4, 3))->first, 4);
    BOOST_CHECK_EQUAL(map.insert(map.find(2), std::make_pair(5, 4))->first, 5);
}



/**
 * erase
 */
BOOST_AUTO_TEST_CASE_TEMPLATE(test_erase_all, HMap, test_types) {
    // insert x values, delete all
    const size_t nb_values = 1000;
    HMap map = utils::get_filled_hash_map<HMap>(nb_values);
    
    auto it = map.erase(map.begin(), map.end());
    BOOST_CHECK(it == map.end());
    BOOST_CHECK(map.empty());
}


BOOST_AUTO_TEST_CASE_TEMPLATE(test_erase_loop, HMap, test_types) {
    // insert x values, delete all one by one
    size_t nb_values = 1000;
    HMap map = utils::get_filled_hash_map<HMap>(nb_values);
    HMap map2 = utils::get_filled_hash_map<HMap>(nb_values);
    
    auto it = map.begin();
    // Use second map to check for key after delete as we may not copy the key with move-only types.
    auto it2 = map2.begin();
    while(it != map.end()) {
        it = map.erase(it);
        --nb_values;
        
        BOOST_CHECK_EQUAL(map.count(it2->first), 0);
        BOOST_CHECK_EQUAL(map.size(), nb_values);
        ++it2;
    }
    
    BOOST_CHECK(map.empty());
}

BOOST_AUTO_TEST_CASE_TEMPLATE(test_insert_erase_insert, HMap, test_types) {
    // insert x/2 values, delete x/4 values, insert x/2 values, find each value, check order of values
    using key_t = typename HMap::key_type; using value_t = typename HMap:: mapped_type;
    
    const size_t nb_values = 2000;
    HMap map;
    typename HMap::iterator it;
    bool inserted;
    
    // Insert
    for(size_t i = 0; i < nb_values/2; i++) {
        std::tie(it, inserted) = map.insert({utils::get_key<key_t>(i), utils::get_value<value_t>(i)});
        
        BOOST_CHECK_EQUAL(it->first, utils::get_key<key_t>(i));
        BOOST_CHECK_EQUAL(it->second, utils::get_value<value_t>(i));
        BOOST_CHECK(inserted);
    }
    BOOST_CHECK_EQUAL(map.size(), nb_values/2);
    
    
    // Delete half
    for(size_t i = 0; i < nb_values/2; i++) {
        if(i%2 == 0) {
            BOOST_CHECK_EQUAL(map.erase(utils::get_key<key_t>(i)), 1);
        }
    }
    BOOST_CHECK_EQUAL(map.size(), nb_values/4);
    
    // Insert
    for(size_t i = nb_values/2; i < nb_values; i++) {
        std::tie(it, inserted) = map.insert({utils::get_key<key_t>(i), utils::get_value<value_t>(i)});
        
        BOOST_CHECK_EQUAL(it->first, utils::get_key<key_t>(i));
        BOOST_CHECK_EQUAL(it->second, utils::get_value<value_t>(i));
        BOOST_CHECK(inserted);
    }
    BOOST_CHECK_EQUAL(map.size(), nb_values-nb_values/4);
    
    // Find
    for(size_t i = 0; i < nb_values; i++) {
        if(i%2 == 0 && i < nb_values/2) {
            it = map.find(utils::get_key<key_t>(i));
            
            BOOST_CHECK(it == map.cend());
        }
        else {
            it = map.find(utils::get_key<key_t>(i));
            
            BOOST_CHECK_EQUAL(it->first, utils::get_key<key_t>(i));
            BOOST_CHECK_EQUAL(it->second, utils::get_value<value_t>(i));
        }
    }
    
    // Order
    std::size_t i = 1;
    for(const auto& key_value: map) {
        if(i < nb_values/2) {
            BOOST_CHECK_EQUAL(key_value.first, utils::get_key<key_t>(i));
            BOOST_CHECK_EQUAL(key_value.second, utils::get_value<value_t>(i));
            
            i = std::min(i+2, nb_values/2);
        }
        else {
            BOOST_CHECK_EQUAL(key_value.first, utils::get_key<key_t>(i));
            BOOST_CHECK_EQUAL(key_value.second, utils::get_value<value_t>(i));
            
            i++;
        }
    }
}

BOOST_AUTO_TEST_CASE(test_range_erase_same_iterators) {
    const size_t nb_values = 100;
    auto map = utils::get_filled_hash_map<tsl::ordered_map<int64_t, int64_t>>(nb_values);
    
    tsl::ordered_map<int64_t, int64_t>::const_iterator it_const = map.cbegin();
    std::advance(it_const, 10);
    
    tsl::ordered_map<int64_t, int64_t>::iterator it_mutable = map.erase(it_const, it_const);
    BOOST_CHECK(it_const == it_mutable);
    BOOST_CHECK_EQUAL(map.size(), 100);
    
    it_mutable.value() = -100;
    BOOST_CHECK_EQUAL(it_const.value(), -100);
}


/**
 * operator== and operator!=
 */
BOOST_AUTO_TEST_CASE(test_compare) {
    const tsl::ordered_map<std::string, int> map = {{"D", 1}, {"L", 2}, {"A", 3}};
    
    BOOST_ASSERT(map == (tsl::ordered_map<std::string, int>{{"D", 1}, {"L", 2}, {"A", 3}}));
    BOOST_ASSERT(map != (tsl::ordered_map<std::string, int>{{"L", 2}, {"D", 1}, {"A", 3}}));
    
    
    BOOST_ASSERT(map < (tsl::ordered_map<std::string, int>{{"D", 1}, {"L", 2}, {"B", 3}}));
    BOOST_ASSERT(map <= (tsl::ordered_map<std::string, int>{{"D", 1}, {"L", 2}, {"B", 3}}));
    BOOST_ASSERT(map <= (tsl::ordered_map<std::string, int>{{"D", 1}, {"L", 2}, {"A", 3}}));
    
    BOOST_ASSERT(map > (tsl::ordered_map<std::string, int>{{"D", 1}, {"K", 2}, {"A", 3}}));
    BOOST_ASSERT(map >= (tsl::ordered_map<std::string, int>{{"D", 1}, {"K", 2}, {"A", 3}}));
    BOOST_ASSERT(map >= (tsl::ordered_map<std::string, int>{{"D", 1}, {"L", 2}, {"A", 3}}));
}


/**
 * iterator
 */
BOOST_AUTO_TEST_CASE(test_reverse_iterator) {
    tsl::ordered_map<int64_t, int64_t> map = {{1, 1}, {-2, 2}, {3, 3}};
    map[2] = 4;
    
    std::size_t i = 4;
    for(auto it = map.rbegin(); it != map.rend(); ++it) {
        BOOST_CHECK_EQUAL(it->second, i);
        i--;
    }
}

<<<<<<< HEAD
BOOST_AUTO_TEST_CASE(test_iterator_arithmetic) {
    tsl::ordered_map<int64_t, int64_t> map = {{1, 10}, {2, 20}, {3, 30}, 
                                              {4, 40}, {5, 50}, {6, 60}};
                                              
    tsl::ordered_map<int64_t, int64_t>::const_iterator it;
    tsl::ordered_map<int64_t, int64_t>::const_iterator it2;
    
    it = map.cbegin();
    // it += n
    it += 3;
    BOOST_CHECK_EQUAL(it->second, 40);
    
    
    
    // it + n
    BOOST_CHECK_EQUAL((map.cbegin() + 3)->second, 40);
    // n + it
    BOOST_CHECK_EQUAL((3 + map.cbegin())->second, 40);
    
    
    
    it = map.cbegin() + 4;
    // it -= n
    it -= 2;
    BOOST_CHECK_EQUAL(it->second, 30);
    
    
    
    // it - n
    BOOST_CHECK_EQUAL((it - 1)->second, 20);
    
    
    
    it = map.cbegin() + 2;
    it2 = map.cbegin() + 4;
    // it - it
    BOOST_CHECK_EQUAL(it2 - it, 2);
    
    
    
    // it[n]
    BOOST_CHECK_EQUAL(map.cbegin()[2].second, 30);
    
    it = map.cbegin() + 1;
    // it[n]
    BOOST_CHECK_EQUAL(it[2].second, 40);
}
=======
/**
 * operator=
 */
BOOST_AUTO_TEST_CASE(test_assign_operator) {
    tsl::ordered_map<int64_t, int64_t> map = {{1, 10}, {2, 20}, {3, 30}};
    BOOST_CHECK_EQUAL(map.size(), 3);
    
    map = {{4, 40}, {5, 50}};
    BOOST_CHECK_EQUAL(map.size(), 2);
    BOOST_CHECK_EQUAL(map.at(4), 40);
}


BOOST_AUTO_TEST_CASE(test_copy) {
    tsl::ordered_map<int64_t, int64_t> map = {{1, 10}, {2, 20}, {3, 30}};
    tsl::ordered_map<int64_t, int64_t> map2 = map;
    tsl::ordered_map<int64_t, int64_t> map3;
    map3 = map;
    
    BOOST_CHECK(map == map2);
    BOOST_CHECK(map == map3);
}


BOOST_AUTO_TEST_CASE(test_move) {
    tsl::ordered_map<int64_t, int64_t> map = {{1, 10}, {2, 20}, {3, 30}};
    tsl::ordered_map<int64_t, int64_t> map2 = std::move(map);
    
    BOOST_CHECK(map.empty());
    BOOST_CHECK(map.begin() == map.end());
    BOOST_CHECK_EQUAL(map2.size(), 3);
    BOOST_CHECK(map2 == (tsl::ordered_map<int64_t, int64_t>{{1, 10}, {2, 20}, {3, 30}}));
    
    
    tsl::ordered_map<int64_t, int64_t> map3;
    map3 = std::move(map2);
    
    BOOST_CHECK(map2.empty());
    BOOST_CHECK(map2.begin() == map2.end());
    BOOST_CHECK_EQUAL(map3.size(), 3);
    BOOST_CHECK(map3 == (tsl::ordered_map<int64_t, int64_t>{{1, 10}, {2, 20}, {3, 30}}));
    
    map2 = {{1, 10}, {2, 20}};
    BOOST_CHECK(map2 == (tsl::ordered_map<int64_t, int64_t>{{1, 10}, {2, 20}}));
}

>>>>>>> c9ae5835


/**
 * at
 */
BOOST_AUTO_TEST_CASE(test_at) {
    // insert x values, use at for known and unknown values.
    tsl::ordered_map<int64_t, int64_t> map = {{0, 10}, {-2, 20}};
    
    BOOST_CHECK_EQUAL(map.at(0), 10);
    BOOST_CHECK_EQUAL(map.at(-2), 20);
    BOOST_CHECK_THROW(map.at(1), std::out_of_range);
}




/**
 * operator[]
 */
BOOST_AUTO_TEST_CASE(test_access_operator) {
    // insert x values, use at for known and unknown values.
    tsl::ordered_map<int64_t, int64_t> map = {{0, 10}, {-2, 20}};
    
    BOOST_CHECK_EQUAL(map[0], 10);
    BOOST_CHECK_EQUAL(map[-2], 20);
    BOOST_CHECK_EQUAL(map[2], int64_t());
    
    BOOST_CHECK_EQUAL(map.size(), 3);
}

/**
 * swap
 */
BOOST_AUTO_TEST_CASE(test_swap) {
    tsl::ordered_map<int64_t, int64_t> map = {{1, 10}, {8, 80}, {3, 30}};
    tsl::ordered_map<int64_t, int64_t> map2 = {{4, 40}, {5, 50}};
    
    using std::swap;
    swap(map, map2);
    
    BOOST_CHECK(map == (tsl::ordered_map<int64_t, int64_t>{{4, 40}, {5, 50}}));
    BOOST_CHECK(map2 == (tsl::ordered_map<int64_t, int64_t>{{1, 10}, {8, 80}, {3, 30}}));
}


/**
 * other
 */
BOOST_AUTO_TEST_CASE(test_heterogeneous_lookups) {
    struct hash_ptr {
        size_t operator()(const std::unique_ptr<int>& p) const {
            return std::hash<uintptr_t>()(reinterpret_cast<uintptr_t>(p.get()));
        }
        
        size_t operator()(uintptr_t p) const {
            return std::hash<uintptr_t>()(p);
        }
        
        size_t operator()(const int* const& p) const {
            return std::hash<uintptr_t>()(reinterpret_cast<uintptr_t>(p));
        }
    };
    
    struct equal_to_ptr {
        using is_transparent = std::true_type;
        
        bool operator()(const std::unique_ptr<int>& p1, const std::unique_ptr<int>& p2) const {
            return p1 == p2;
        }
        
        bool operator()(const std::unique_ptr<int>& p1, uintptr_t p2) const {
            return reinterpret_cast<uintptr_t>(p1.get()) == p2;
        }
        
        bool operator()(uintptr_t p1, const std::unique_ptr<int>& p2) const {
            return p1 == reinterpret_cast<uintptr_t>(p2.get());
        }
        
        bool operator()(const std::unique_ptr<int>& p1, const int* const& p2) const {
            return p1.get() == p2;
        }
        
        bool operator()(const int* const& p1, const std::unique_ptr<int>& p2) const {
            return p1 == p2.get();
        }
    };
    
    std::unique_ptr<int> ptr1(new int(1));
    std::unique_ptr<int> ptr2(new int(2));
    std::unique_ptr<int> ptr3(new int(3));
    int other;
    
    const uintptr_t addr1 = reinterpret_cast<uintptr_t>(ptr1.get());
    const int* const addr2 = ptr2.get();
    const int* const addr_unknown = &other;
     
    tsl::ordered_map<std::unique_ptr<int>, int, hash_ptr, equal_to_ptr> map;
    map.insert({std::move(ptr1), 4});
    map.insert({std::move(ptr2), 5});
    map.insert({std::move(ptr3), 6});
    
    BOOST_CHECK_EQUAL(map.size(), 3);
    
    
    BOOST_CHECK_EQUAL(map.at(addr1), 4);
    BOOST_CHECK_EQUAL(map.at(addr2), 5);
    BOOST_CHECK_THROW(map.at(addr_unknown), std::out_of_range);
    
    
    BOOST_CHECK_EQUAL(*map.find(addr1)->first, 1);
    BOOST_CHECK_EQUAL(*map.find(addr2)->first, 2);
    BOOST_CHECK(map.find(addr_unknown) == map.end());
    
    
    BOOST_CHECK_EQUAL(map.count(addr1), 1);
    BOOST_CHECK_EQUAL(map.count(addr2), 1);
    BOOST_CHECK_EQUAL(map.count(addr_unknown), 0);
    
    
    BOOST_CHECK_EQUAL(map.erase(addr1), 1);
    BOOST_CHECK_EQUAL(map.unordered_erase(addr2), 1);
    BOOST_CHECK_EQUAL(map.erase(addr_unknown), 0);
    BOOST_CHECK_EQUAL(map.unordered_erase(addr_unknown), 0);
    
    
    BOOST_CHECK_EQUAL(map.size(), 1);
}



/**
 * Various operations on empty map
 */
BOOST_AUTO_TEST_CASE(test_empty_map) {
    tsl::ordered_map<std::string, int> map(0);
    
    BOOST_CHECK_EQUAL(map.size(), 0);
    BOOST_CHECK(map.empty());
    
    BOOST_CHECK(map.begin() == map.end());
    BOOST_CHECK(map.begin() == map.cend());
    BOOST_CHECK(map.cbegin() == map.cend());
    
    BOOST_CHECK(map.find("") == map.end());
    BOOST_CHECK(map.find("test") == map.end());
    
    BOOST_CHECK_EQUAL(map.count(""), 0);
    BOOST_CHECK_EQUAL(map.count("test"), 0);
    
    BOOST_CHECK_THROW(map.at(""), std::out_of_range);
    BOOST_CHECK_THROW(map.at("test"), std::out_of_range);
    
    auto range = map.equal_range("test");
    BOOST_CHECK(range.first == range.second);
    
    BOOST_CHECK_EQUAL(map.erase("test"), 0);
    BOOST_CHECK(map.erase(map.begin(), map.end()) == map.end());
    
    BOOST_CHECK_EQUAL(map["new value"], int{});
}


BOOST_AUTO_TEST_SUITE_END()<|MERGE_RESOLUTION|>--- conflicted
+++ resolved
@@ -269,7 +269,6 @@
     }
 }
 
-<<<<<<< HEAD
 BOOST_AUTO_TEST_CASE(test_iterator_arithmetic) {
     tsl::ordered_map<int64_t, int64_t> map = {{1, 10}, {2, 20}, {3, 30}, 
                                               {4, 40}, {5, 50}, {6, 60}};
@@ -317,7 +316,7 @@
     // it[n]
     BOOST_CHECK_EQUAL(it[2].second, 40);
 }
-=======
+
 /**
  * operator=
  */
@@ -363,8 +362,6 @@
     map2 = {{1, 10}, {2, 20}};
     BOOST_CHECK(map2 == (tsl::ordered_map<int64_t, int64_t>{{1, 10}, {2, 20}}));
 }
-
->>>>>>> c9ae5835
 
 
 /**
